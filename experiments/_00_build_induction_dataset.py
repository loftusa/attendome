--- conflicted
+++ resolved
@@ -24,13 +24,8 @@
             "Qwen/Qwen3-8B",
             "meta-llama/Llama-3.2-3B-Instruct",
             "meta-llama/Llama-3.1-8B-Instruct",
-<<<<<<< HEAD
             "mistralai/Mistral-7B-v0.1",
             "mistralai/Mixtral-8x7B-Instruct-v0.1",
-            # "google/gemma-3-12b-it",
-=======
-            "meta-llama/Llama-3.2-3B-Instruct",
->>>>>>> 2ab663e2
         ],
         help="List of model names to analyze",
     )
